--- conflicted
+++ resolved
@@ -18,10 +18,7 @@
 
 import unittest
 import itertools
-<<<<<<< HEAD
-=======
 from random import choices
->>>>>>> eb9494e0
 
 from qiskit import Aer, QuantumCircuit, execute
 from qiskit.providers.fake_provider import FakeJakarta
@@ -31,10 +28,7 @@
 from qiskit_qec.circuits.repetition_code import ArcCircuit
 from qiskit_qec.decoders.decoding_graph import DecodingGraph
 from qiskit_qec.analysis.faultenumerator import FaultEnumerator
-<<<<<<< HEAD
-=======
 from qiskit_qec.decoders.hdrg_decoders import ClusteringDecoder
->>>>>>> eb9494e0
 
 
 def get_syndrome(code, noise_model, shots=1024):
@@ -247,26 +241,10 @@
                 flat_nodes = code.flatten_nodes(nodes)
                 link_qubits = set(node["link qubit"] for node in flat_nodes)
                 minimal = minimal and link_qubits in incident_links.values()
-<<<<<<< HEAD
-
-=======
->>>>>>> eb9494e0
                 self.assertTrue(
                     minimal,
                     "Error: Single error creates too many nodes",
                 )
-<<<<<<< HEAD
-
-    def test_graph_construction(self):
-        """Test single errors for a range of layouts"""
-        square = [(0, 1, 2), (2, 3, 4), (4, 5, 6), (6, 7, 0)]
-        tadpole = [(0, 1, 2), (2, 3, 4), (2, 5, 6), (6, 7, 8)]
-        all2all = [(0, 1, 2), (2, 3, 4), (4, 5, 0), (0, 7, 6), (6, 8, 2), (6, 9, 4)]
-        for links in [square, tadpole, all2all]:
-            for resets in [True, False]:
-                code = ArcCircuit(
-                    links, T=4, barriers=True, delay=1, basis="xy", run_202=False, resets=resets
-=======
                 # check that the nodes are neutral
                 neutral, flipped_logicals, _ = code.check_nodes(nodes)
                 self.assertTrue(
@@ -290,7 +268,6 @@
             for resets in [True, False]:
                 code = ArcCircuit(
                     links, T=2, barriers=True, delay=1, basis="xy", run_202=False, resets=resets
->>>>>>> eb9494e0
                 )
                 self.single_error_test(code)
 
@@ -425,8 +402,6 @@
         )
 
 
-<<<<<<< HEAD
-=======
 class TestDecoding(unittest.TestCase):
     """Test decoders for repetition codes"""
 
@@ -499,6 +474,5 @@
             )
 
 
->>>>>>> eb9494e0
 if __name__ == "__main__":
     unittest.main()